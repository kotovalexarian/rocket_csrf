--- conflicted
+++ resolved
@@ -14,12 +14,7 @@
 
 [dependencies]
 base64 = { version = "0.13.0" }
-<<<<<<< HEAD
-rand   = { version = "0.8.3" }
-rocket = { version = "0.4.5", features = ["private-cookies"] }
-=======
 bcrypt = { version = "0.9" }
 rand   = { version = "0.8.3" }
 rocket = { version = "0.4.5", features = ["private-cookies"] }
-time   = { version = "0.1.38" }
->>>>>>> e1b30460
+time   = { version = "0.1.38" }